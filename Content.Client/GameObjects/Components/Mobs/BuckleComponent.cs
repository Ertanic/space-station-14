<<<<<<< HEAD
﻿using Content.Shared.GameObjects.Components.Mobs;
using Robust.Client.GameObjects;
=======
﻿using Content.Client.GameObjects.Components.Strap;
using Content.Client.Interfaces.GameObjects.Components.Interaction;
using Content.Shared.GameObjects.Components.Mobs;
>>>>>>> c78ce3e2
using Robust.Shared.GameObjects;
using Robust.Shared.Maths;

namespace Content.Client.GameObjects.Components.Mobs
{
    [RegisterComponent]
    public class BuckleComponent : SharedBuckleComponent, IClientDraggable
    {
        private bool _buckled;
        private int? _originalDrawDepth;

        public override void HandleComponentState(ComponentState curState, ComponentState nextState)
        {
            if (!(curState is BuckleComponentState buckle))
            {
                return;
            }

            _buckled = buckle.Buckled;

            if (!Owner.TryGetComponent(out SpriteComponent ownerSprite))
            {
                return;
            }

            if (_buckled && buckle.DrawDepth.HasValue)
            {
                _originalDrawDepth ??= ownerSprite.DrawDepth;
                ownerSprite.DrawDepth = buckle.DrawDepth.Value;
                return;
            }

            if (!_buckled && _originalDrawDepth.HasValue)
            {
                ownerSprite.DrawDepth = _originalDrawDepth.Value;
                _originalDrawDepth = null;
            }
        }

        protected override bool Buckled => _buckled;

        bool IClientDraggable.ClientCanDropOn(CanDropEventArgs eventArgs)
        {
            return eventArgs.Target.HasComponent<StrapComponent>();
        }

        bool IClientDraggable.ClientCanDrag(CanDragEventArgs eventArgs)
        {
            return true;
        }
    }
}<|MERGE_RESOLUTION|>--- conflicted
+++ resolved
@@ -1,13 +1,8 @@
-<<<<<<< HEAD
-﻿using Content.Shared.GameObjects.Components.Mobs;
-using Robust.Client.GameObjects;
-=======
-﻿using Content.Client.GameObjects.Components.Strap;
+using Content.Client.GameObjects.Components.Strap;
 using Content.Client.Interfaces.GameObjects.Components.Interaction;
 using Content.Shared.GameObjects.Components.Mobs;
->>>>>>> c78ce3e2
+using Robust.Client.GameObjects;
 using Robust.Shared.GameObjects;
-using Robust.Shared.Maths;
 
 namespace Content.Client.GameObjects.Components.Mobs
 {
@@ -16,6 +11,8 @@
     {
         private bool _buckled;
         private int? _originalDrawDepth;
+
+        protected override bool Buckled => _buckled;
 
         public override void HandleComponentState(ComponentState curState, ComponentState nextState)
         {
@@ -45,8 +42,6 @@
             }
         }
 
-        protected override bool Buckled => _buckled;
-
         bool IClientDraggable.ClientCanDropOn(CanDropEventArgs eventArgs)
         {
             return eventArgs.Target.HasComponent<StrapComponent>();
