--- conflicted
+++ resolved
@@ -436,11 +436,7 @@
   id: BingusStealObjective
   components:
   - type: StealCondition
-<<<<<<< HEAD
-    stealGroup: MobBingus
-=======
     stealGroup: AnimalNamedCat
->>>>>>> be681aac
   - type: Objective
     difficulty: 1
 
