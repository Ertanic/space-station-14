--- conflicted
+++ resolved
@@ -243,11 +243,7 @@
     - CannotSuicide
     - VimPilot
   - type: StealTarget
-<<<<<<< HEAD
-    stealGroup: MobBingus
-=======
     stealGroup: AnimalNamedCat
->>>>>>> be681aac
 
 - type: entity
   name: McGriff
