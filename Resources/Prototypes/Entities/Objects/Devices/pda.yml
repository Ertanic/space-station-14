- type: entity
  abstract: true
  parent: [ BaseItem, StorePresetUplink ] #PDA's have uplinks so they have to inherit the data.
  id: BasePDA
  name: PDA
  description: Personal Data Assistant.
  components:
  - type: Appearance
  - type: Sprite
    sprite: Objects/Devices/pda.rsi
    layers:
    - map: [ "enum.PdaVisualLayers.Base" ]
    - state: "light_overlay"
      map: [ "enum.PdaVisualLayers.Flashlight" ]
      shader: "unshaded"
      visible: false
    - state: "id_overlay"
      map: [ "enum.PdaVisualLayers.IdLight" ]
      shader: "unshaded"
      visible: false
  - type: Icon
    sprite: Objects/Devices/pda.rsi
    state: pda
  - type: Pda
    state: pda
    paiSlot:
      priority: -2
      whitelist:
        components:
        - PAI
    penSlot:
      startingItem: Pen
      priority: -1
      whitelist:
        tags:
        - Write
    idSlot:
      name: access-id-card-component-default
      ejectSound: /Audio/Machines/id_swipe.ogg
      insertSound: /Audio/Machines/id_insert.ogg
      whitelist:
        components:
        - IdCard
  - type: Item
    size: Small
  - type: ContainerContainer
    containers:
      PDA-id: !type:ContainerSlot {}
      PDA-pen: !type:ContainerSlot {}
      PDA-pai: !type:ContainerSlot {}
      Cartridge-Slot: !type:ContainerSlot {}
      program-container: !type:Container
  - type: ItemSlots
  - type: Clothing
    quickEquip: false
    slots:
    - idcard
    - Belt
  - type: UnpoweredFlashlight
  - type: PointLight
    enabled: false
    radius: 1.5
    softness: 5
    autoRot: true
  - type: Ringer
  - type: DeviceNetwork
    deviceNetId: Wireless
    receiveFrequencyId: PDA
    prefix: device-address-prefix-console
    savableAddress: false
  - type: WirelessNetworkConnection
    range: 500
  - type: CartridgeLoader
    uiKey: enum.PdaUiKey.Key
    preinstalled:
      - CrewManifestCartridge
      - NotekeeperCartridge
      - NewsReaderCartridge
    cartridgeSlot:
      priority: -1
      name: device-pda-slot-component-slot-name-cartridge
      ejectSound: /Audio/Machines/id_swipe.ogg
      insertSound: /Audio/Machines/id_insert.ogg
      whitelist:
        components:
          - Cartridge
  - type: ActivatableUI
    key: enum.PdaUiKey.Key
    singleUser: true
  - type: UserInterface
    interfaces:
      enum.PdaUiKey.Key:
        type: PdaBoundUserInterface
      enum.StoreUiKey.Key:
        type: StoreBoundUserInterface
      enum.RingerUiKey.Key:
        type: RingerBoundUserInterface
      enum.InstrumentUiKey.Key:
        type: InstrumentBoundUserInterface
      enum.HealthAnalyzerUiKey.Key:
        type: HealthAnalyzerBoundUserInterface
  - type: Tag
    tags:
    - DoorBumpOpener
  - type: Input
    context: "human"
  - type: SentienceTarget # sentient PDA = pAI lite
    flavorKind: station-event-random-sentience-flavor-mechanical
    weight: 0.001 # 1,000 PDAs = as likely to be picked as 1 regular animal
  - type: BlockMovement
    blockInteraction: false # lets the PDA toggle its own flashlight
  - type: TypingIndicator
    proto: robot
  - type: Speech
    speechVerb: Robotic

- type: entity
  id: BaseSecurityPDA
  abstract: true
  components:
  - type: CartridgeLoader
    uiKey: enum.PdaUiKey.Key
    preinstalled:
    - CrewManifestCartridge
    - NotekeeperCartridge
    - NewsReaderCartridge
    - WantedListCartridge

- type: entity
  parent: BasePDA
  id: BaseMedicalPDA
  abstract: true
  components:
  - type: ItemToggle
    onUse: false
  - type: ItemTogglePointLight
  - type: HealthAnalyzer
    scanDelay: 1
    scanningEndSound:
      path: "/Audio/Items/Medical/healthscanner.ogg"

- type: entity
  parent: BasePDA
  id: PassengerPDA
  name: passenger PDA
  description: Why isn't it gray?
  components:
  - type: Pda
    id: PassengerIDCard
    state: pda
  - type: PdaBorderColor
    borderColor: "#717059"

- type: entity
  parent: BasePDA
  id: TechnicalAssistantPDA
  name: technical assistant PDA
  description: Why isn't it yellow?
  components:
  - type: Pda
    id: TechnicalAssistantIDCard
    state: pda-interntech
  - type: PdaBorderColor
    borderColor: "#717059"
    accentVColor: "#949137"
  - type: Icon
    state: pda-interntech

- type: entity
  parent: BaseMedicalPDA
  id: MedicalInternPDA
  name: medical intern PDA
  description: Why isn't it white? Has a built-in health analyzer.
  components:
  - type: Pda
    id: MedicalInternIDCard
    state: pda-internmed
  - type: PdaBorderColor
    borderColor: "#717059"
    accentVColor: "#447987"
  - type: Icon
    state: pda-internmed
  - type: GuideHelp
    guides:
    - Medical Doctor

- type: entity
  parent: BasePDA
  id: SecurityCadetPDA
  name: security cadet PDA
  description: Why isn't it red?
  components:
  - type: Pda
    id: SecurityCadetIDCard
    state: pda-interncadet
  - type: PdaBorderColor
    borderColor: "#717059"
    accentVColor: "#A32D26"
  - type: Icon
    state: pda-interncadet

- type: entity
  parent: BasePDA
  id: ResearchAssistantPDA
  name: research assistant PDA
  description: Why isn't it purple?
  components:
  - type: Pda
    id: ResearchAssistantIDCard
    state: pda-internsci
  - type: PdaBorderColor
    borderColor: "#717059"
    accentVColor: "#8900c9"
  - type: Icon
    state: pda-internsci

- type: entity
  parent: BasePDA
  id: ServiceWorkerPDA
  name: service worker PDA
  description: Why isn't it gray?
  components:
  - type: Pda
    id: ServiceWorkerIDCard
    state: pda-internservice
  - type: PdaBorderColor
    borderColor: "#717059"
    accentVColor: "#00cc35"
  - type: Icon
    state: pda-internservice

- type: entity
  parent: BasePDA
  id: ChefPDA
  name: chef PDA
  description: Covered in grease and flour.
  components:
  - type: Pda
    id: ChefIDCard
    state: pda-cook
  - type: PdaBorderColor
    borderColor: "#d7d7d0"
  - type: Icon
    state: pda-cook
  - type: ReplacementAccent # for random sentience event
    accent: italian

- type: entity
  parent: BasePDA
  id: BotanistPDA
  name: botanist PDA
  description: Has an earthy scent.
  components:
  - type: Pda
    id: BotanistIDCard
    state: pda-hydro
  - type: PdaBorderColor
    borderColor: "#44843c"
    accentVColor: "#00cc35"
  - type: Icon
    state: pda-hydro

- type: entity
  parent: BasePDA
  id: ClownPDA
  name: clown PDA
  description: Looks can be deceiving.
  components:
  - type: Pda
    id: ClownIDCard
    state: pda-clown
    penSlot:
      startingItem: CrayonOrange # no pink crayon?!?
      # ^ Still unacceptable.
      # ^ I would have to concur.
      ejectSound: /Audio/Items/bikehorn.ogg
      priority: -1
      whitelist:
        tags:
        - Write
  - type: PdaBorderColor
    borderColor: "#C18199"
  - type: Icon
    state: pda-clown
  - type: Slippery # secretly made of bananium
  - type: StepTrigger
  - type: CollisionWake
    enabled: false
  - type: Physics
    bodyType: Dynamic
  - type: Fixtures
    fixtures:
      slips:
        shape:
          !type:PhysShapeAabb
          bounds: "-0.4,-0.3,0.4,0.3"
        hard: false
        layer:
          - SlipLayer
      fix1:
        shape:
          !type:PhysShapeAabb
          bounds: "-0.4,-0.3,0.4,0.3"
        density: 5
        mask:
        - ItemMask

- type: entity
  parent: ClownPDA
  id: VisitorClownPDA
  suffix: Visitor
  components:
  - type: Pda
    id: VisitorIDCard
    state: pda-clown

- type: entity
  parent: BasePDA
  id: MimePDA
  name: mime PDA
  description: Suprisingly not on mute.
  components:
  - type: Pda
    id: MimeIDCard
    state: pda-mime
    idSlot: #  rewrite without sound because mime
      name: ID Card
      whitelist:
        components:
        - IdCard
  - type: PdaBorderColor
    borderColor: "#d7d7d0"
    accentHColor: "#333333"
  - type: Icon
    state: pda-mime
  - type: Muted # for random sentience event

- type: entity
  name: chaplain PDA
  parent: BasePDA
  id: ChaplainPDA
  description: God's chosen PDA.
  components:
  - type: Pda
    id: ChaplainIDCard
    state: pda-chaplain
  - type: PdaBorderColor
    borderColor: "#333333"
  - type: Icon
    state: pda-chaplain

- type: entity
  parent: ChaplainPDA
  id: VisitorChaplainPDA
  suffix: Visitor
  components:
  - type: Pda
    id: VisitorIDCard
    state: pda-chaplain

- type: entity
  name: quartermaster PDA
  parent: BasePDA
  id: QuartermasterPDA
  description: PDA for the guy that orders the guns.
  components:
  - type: Pda
    id: QuartermasterIDCard
    state: pda-qm
  - type: PdaBorderColor
    borderColor: "#e39751"
    accentVColor: "#a23e3e"
  - type: Icon
    state: pda-qm

- type: entity
  parent: BasePDA
  id: CargoPDA
  name: cargo PDA
  description: PDA for the guys that order the pizzas.
  components:
  - type: Pda
    id: CargoIDCard
    state: pda-cargo
  - type: PdaBorderColor
    borderColor: "#e39751"
  - type: Icon
    state: pda-cargo

- type: entity
  parent: BasePDA
  id: SalvagePDA
  name: salvage PDA
  description: Smells like ash.
  components:
  - type: Pda
    id: SalvageIDCard
    state: pda-miner
  - type: PdaBorderColor
    borderColor: "#af9366"
    accentVColor: "#8900c9"
  - type: Icon
    state: pda-miner

- type: entity
  parent: BasePDA
  id: BartenderPDA
  name: bartender PDA
  description: Smells like beer.
  components:
  - type: Pda
    id: BartenderIDCard
    state: pda-bartender
  - type: PdaBorderColor
    borderColor: "#333333"
  - type: Icon
    state: pda-bartender

- type: entity
  parent: BasePDA
  id: LibrarianPDA
  name: librarian PDA
  description: Smells like books.
  components:
  - type: Pda
    id: LibrarianIDCard
    state: pda-library
    penSlot:
      startingItem: LuxuryPen
      priority: -1
      whitelist:
        tags:
        - Write
  - type: PdaBorderColor
    borderColor: "#858585"
  - type: Icon
    state: pda-library

- type: entity
<<<<<<< HEAD
  parent: [BaseSecurityPDA, BasePDA]
=======
  parent: LibrarianPDA
  id: VisitorLibrarianPDA
  suffix: Visitor
  components:
  - type: Pda
    id: VisitorIDCard
    state: pda-library

- type: entity
  parent: BasePDA
>>>>>>> 7472686a
  id: LawyerPDA
  name: lawyer PDA
  description: For lawyers to poach dubious clients.
  components:
  - type: Pda
    id: LawyerIDCard
    state: pda-lawyer
    penSlot:
      startingItem: LuxuryPen
      priority: -1
      whitelist:
        tags:
        - Write
  - type: PdaBorderColor
    borderColor: "#6f6192"
  - type: Icon
    state: pda-lawyer

- type: entity
  parent: LawyerPDA
  id: VisitorLawyerPDA
  suffix: Visitor
  components:
  - type: Pda
    id: VisitorIDCard
    state: pda-lawyer

- type: entity
  parent: BasePDA
  id: JanitorPDA
  name: janitor PDA
  description: Smells like bleach.
  components:
  - type: Pda
    id: JanitorIDCard
    state: pda-janitor
  - type: PdaBorderColor
    borderColor: "#5D2D56"
  - type: Icon
    state: pda-janitor

- type: entity
  parent: [BaseSecurityPDA, BasePDA]
  id: CaptainPDA
  name: captain PDA
  description: Surprisingly no different from your PDA.
  components:
  - type: Pda
    id: CaptainIDCard
    state: pda-captain
    penSlot:
      startingItem: PenCap
      priority: -1
      whitelist:
        tags:
        - Write
  - type: PdaBorderColor
    borderColor: "#7C5D00"
  - type: Icon
    state: pda-captain

- type: entity
  parent: BasePDA
  id: HoPPDA
  name: head of personnel PDA
  description: Looks like it's been chewed on.
  components:
  - type: Pda
    id: HoPIDCard
    state: pda-hop
    penSlot:
      startingItem: PenHop
      priority: -1
      whitelist:
        tags:
        - Write
  - type: PdaBorderColor
    borderColor: "#789876"
    accentHColor: "#447987"
  - type: Icon
    state: pda-hop

- type: entity
  parent: BasePDA
  id: CEPDA
  name: chief engineer PDA
  description: Looks like it's barely been used.
  components:
  - type: Pda
    id: CEIDCard
    state: pda-ce
  - type: PdaBorderColor
    borderColor: "#949137"
    accentHColor: "#447987"
  - type: Icon
    state: pda-ce

- type: entity
  parent: BasePDA
  id: EngineerPDA
  name: engineer PDA
  description: Rugged and well-worn.
  components:
  - type: Pda
    id: EngineeringIDCard
    state: pda-engineer
  - type: PdaBorderColor
    borderColor: "#949137"
    accentVColor: "#A32D26"
  - type: Icon
    state: pda-engineer

- type: entity
  parent: BaseMedicalPDA
  id: CMOPDA
  name: chief medical officer PDA
  description: Extraordinarily shiny and sterile. Has a built-in health analyzer.
  components:
  - type: Pda
    id: CMOIDCard
    state: pda-cmo
  - type: PdaBorderColor
    borderColor: "#d7d7d0"
    accentHColor: "#447987"
    accentVColor: "#447987"
  - type: Icon
    state: pda-cmo

- type: entity
  parent: BaseMedicalPDA
  id: MedicalPDA
  name: medical PDA
  description: Shiny and sterile. Has a built-in health analyzer.
  components:
  - type: Pda
    id: MedicalIDCard
    state: pda-medical
  - type: PdaBorderColor
    borderColor: "#d7d7d0"
    accentVColor: "#447987"
  - type: Icon
    state: pda-medical
  - type: GuideHelp
    guides:
    - Medical Doctor

- type: entity
  parent: MedicalPDA
  id: VisitorMedicalPDA
  suffix: Visitor
  components:
  - type: Pda
    id: VisitorIDCard
    state: pda-medical

- type: entity
  parent: BaseMedicalPDA
  id: ParamedicPDA
  name: paramedic PDA
  description: Shiny and sterile. Has a built-in rapid health analyzer.
  components:
  - type: Pda
    id: ParamedicIDCard
    state: pda-paramedic
  - type: PdaBorderColor
    borderColor: "#d7d7d0"
    accentVColor: "#2a4b5b"
  - type: Icon
    state: pda-paramedic

- type: entity
  parent: BaseMedicalPDA
  id: ChemistryPDA
  name: chemistry PDA
  description: It has a few discolored blotches here and there.
  components:
  - type: Pda
    id: ChemistIDCard
    state: pda-chemistry
  - type: PdaBorderColor
    borderColor: "#d7d7d0"
    accentVColor: "#B34200"
  - type: Icon
    state: pda-chemistry

- type: entity
  parent: BasePDA
  id: RnDPDA
  name: research director PDA
  description: It appears surprisingly ordinary.
  components:
  - type: Pda
    id: RDIDCard
    state: pda-rd
  - type: PdaBorderColor
    borderColor: "#d7d7d0"
    accentHColor: "#447987"
    accentVColor: "#8900c9"
  - type: Icon
    state: pda-rd

- type: entity
  parent: BasePDA
  id: SciencePDA
  name: science PDA
  description: It's covered with an unknown gooey substance.
  components:
  - type: Pda
    id: ResearchIDCard
    state: pda-science
  - type: PdaBorderColor
    borderColor: "#d7d7d0"
    accentVColor: "#8900c9"
  - type: Icon
    state: pda-science

- type: entity
  parent: [BaseSecurityPDA, BasePDA]
  id: HoSPDA
  name: head of security PDA
  description: Whosoever bears this PDA is the law.
  components:
  - type: Pda
    id: HoSIDCard
    state: pda-hos
  - type: PdaBorderColor
    borderColor: "#A32D26"
    accentHColor: "#447987"
  - type: Icon
    state: pda-hos

- type: entity
  parent: [BaseSecurityPDA, BasePDA]
  id: WardenPDA
  name: warden PDA
  description: The OS appears to have been jailbroken.
  components:
  - type: Pda
    id: WardenIDCard
    state: pda-warden
  - type: PdaBorderColor
    borderColor: "#A32D26"
    accentVColor: "#949137"
  - type: Icon
    state: pda-warden

- type: entity
  parent: [BaseSecurityPDA, BasePDA]
  id: SecurityPDA
  name: security PDA
  description: Red to hide the stains of passenger blood.
  components:
  - type: Pda
    id: SecurityIDCard
    state: pda-security
  - type: PdaBorderColor
    borderColor: "#A32D26"
  - type: Icon
    state: pda-security

- type: entity
  parent: [BaseSecurityPDA, BasePDA]
  id: CentcomPDA
  name: CentComm PDA
  description: Light green sign of walking bureaucracy.
  components:
  - type: Pda
    id: CentcomIDCard
    state: pda-centcom
    penSlot:
      startingItem: PenCentcom
      whitelist:
        tags:
        - Write
  - type: PdaBorderColor
    borderColor: "#00842e"
  - type: Icon
    state: pda-centcom

- type: entity
  parent: CentcomPDA
  id: AdminPDA
  name: Admin PDA
  suffix: Admin
  description: If you are not an admin please return this PDA to the nearest admin.
  components:
  - type: Pda
    id: UniversalIDCard
  - type: HealthAnalyzer
    scanDelay: 0
    silent: true
  - type: CartridgeLoader
    uiKey: enum.PdaUiKey.Key
    notificationsEnabled: false
    preinstalled:
      - CrewManifestCartridge
      - NotekeeperCartridge
      - NewsReaderCartridge
      - LogProbeCartridge
      - WantedListCartridge

- type: entity
  parent: CentcomPDA
  id: DeathsquadPDA
  suffix: Death Squad
  components:
  - type: Pda
    id: CentcomIDCardDeathsquad

- type: entity
  parent: BasePDA
  id: MusicianPDA
  name: musician PDA
  description: It fills you with inspiration.
  components:
  - type: Pda
    id: MusicianIDCard
    state: pda-musician
  - type: PdaBorderColor
    borderColor: "#333333"
  - type: Icon
    state: pda-musician
  - type: Instrument
    allowPercussion: false
    handheld: true
    bank: 1
    program: 2

- type: entity
  parent: MusicianPDA
  id: VisitorMusicianPDA
  suffix: Visitor
  components:
  - type: Pda
    id: VisitorIDCard
    state: pda-musician

- type: entity
  parent: BasePDA
  id: AtmosPDA
  name: atmos PDA
  description: Still smells like plasma.
  components:
  - type: Pda
    id: AtmosIDCard
    state: pda-atmos
  - type: PdaBorderColor
    borderColor: "#949137"
    accentVColor: "#447987"
  - type: Icon
    state: pda-atmos

- type: entity
  parent: BasePDA
  id: ClearPDA
  name: clear PDA
  description: 99 and 44/100ths percent pure plastic.
  components:
  - type: Pda
    id: PassengerIDCard
    state: pda-clear
  - type: PdaBorderColor
    borderColor: "#288e4d"
  - type: Icon
    state: pda-clear

- type: entity
  parent: ClearPDA
  id: VisitorPDA
  components:
  - type: Pda
    id: VisitorIDCard
    state: pda

- type: entity
  parent: BasePDA
  id: SyndiPDA
  name: syndicate PDA
  description: Ok, time to be a productive member of- oh cool I'm a bad guy time to kill people!
  components:
  - type: Pda
    id: SyndicateIDCard
    state: pda-syndi
  - type: PdaBorderColor
    borderColor: "#891417"
  - type: Icon
    state: pda-syndi
  - type: CartridgeLoader
    uiKey: enum.PdaUiKey.Key
    preinstalled:
      - NotekeeperCartridge
    cartridgeSlot:
      priority: -1
      name: Cartridge
      ejectSound: /Audio/Machines/id_swipe.ogg
      insertSound: /Audio/Machines/id_insert.ogg
      whitelist:
        components:
          - Cartridge

- type: entity
  parent: [BaseSecurityPDA, BasePDA]
  id: ERTLeaderPDA
  name: ERT Leader PDA
  suffix: Leader
  description: Red for firepower.
  components:
  - type: Pda
    id: ERTLeaderIDCard
    state: pda-ert
  - type: PdaBorderColor
    borderColor: "#A32D26"
    accentHColor: "#447987"
    accentVColor: "#447987"
  - type: Icon
    state: pda-ert

- type: entity
  parent: ERTLeaderPDA
  id: ERTChaplainPDA
  name: ERT Chaplain PDA
  suffix: Chaplain
  description: Red for firepower, it's blessed.
  components:
  - type: Pda
    id: ERTChaplainIDCard

- type: entity
  parent: ERTLeaderPDA
  id: ERTEngineerPDA
  name: ERT Engineer PDA
  suffix: Engineer
  description: Red for firepower, it's well-worn.
  components:
  - type: Pda
    id: ERTEngineerIDCard

- type: entity
  parent: ERTLeaderPDA
  id: ERTJanitorPDA
  name: ERT Janitor PDA
  suffix: Janitor
  description: Red for firepower, it's squeaky clean.
  components:
  - type: Pda
    id: ERTJanitorIDCard

- type: entity
  parent: ERTLeaderPDA
  id: ERTMedicPDA
  name: ERT Medic PDA
  suffix: Medic
  description: Red for firepower, it's shiny and sterile. Has a built-in rapid health analyzer.
  components:
  - type: Pda
    id: ERTMedicIDCard
  - type: HealthAnalyzer
    scanDelay: 1
    scanningEndSound:
      path: "/Audio/Items/Medical/healthscanner.ogg"

- type: entity
  parent: ERTLeaderPDA
  id: ERTSecurityPDA
  name: ERT Security PDA
  suffix: Security
  description: Red for firepower, it has tally marks etched on the side.
  components:
  - type: Pda
    id: ERTSecurityIDCard

- type: entity
  parent: ERTLeaderPDA
  id: CBURNPDA
  name: CBURN PDA
  description: Smells like rotten flesh.
  components:
  - type: Pda
    id: CBURNIDcard
  - type: PdaBorderColor
    borderColor: "#A32D26"
    accentHColor: "#447987"
    accentVColor: "#447987"

- type: entity
  parent: BasePDA
  id: PsychologistPDA
  name: psychologist PDA
  description: Looks immaculately cleaned.
  components:
  - type: Pda
    id: PsychologistIDCard
    state: pda-medical
  - type: PdaBorderColor
    borderColor: "#d7d7d0"
    accentVColor: "#447987"
  - type: Icon
    state: pda-medical

- type: entity
  parent: BasePDA
  id: ReporterPDA
  name: reporter PDA
  description: Smells like freshly printed press.
  components:
  - type: Pda
    id: ReporterIDCard
    state: pda-reporter
    penSlot:
      startingItem: LuxuryPen
      priority: -1
      whitelist:
        tags:
        - Write
  - type: PdaBorderColor
    borderColor: "#3f3f74"
  - type: Icon
    state: pda-reporter

- type: entity
  parent: BasePDA
  id: ZookeeperPDA
  name: zookeeper PDA
  description: Made with genuine synthetic leather. Crikey!
  components:
  - type: Pda
    id: ZookeeperIDCard
    state: pda-zookeeper
  - type: PdaBorderColor
    borderColor: "#ffe685"
  - type: Icon
    state: pda-zookeeper

- type: entity
  parent: BasePDA
  id: BoxerPDA
  name: boxer PDA
  description: Float like a butterfly, ringtone like a bee.
  components:
  - type: Pda
    id: BoxerIDCard
    state: pda-boxer
  - type: PdaBorderColor
    borderColor: "#333333"
    accentVColor: "#390504"
  - type: Icon
    state: pda-boxer

- type: entity
  parent: [BaseSecurityPDA, BasePDA]
  id: DetectivePDA
  name: detective PDA
  description: Smells like rain... pouring down the rooftops...
  components:
  - type: Pda
    id: DetectiveIDCard
    state: pda-detective
  - type: PdaBorderColor
    borderColor: "#774705"
  - type: Icon
    state: pda-detective

- type: entity
  parent: BaseMedicalPDA
  id: BrigmedicPDA
  name: brigmedic PDA
  description: I wonder whose pulse is on the screen? I hope he doesnt stop... PDA has a built-in health analyzer.
  components:
  - type: Pda
    id: BrigmedicIDCard
    state: pda-brigmedic
  - type: PdaBorderColor
    borderColor: "#A32D26"
    accentHColor: "#d7d7d0"
    accentVColor: "#d7d7d0"
  - type: Icon
    state: pda-brigmedic

- type: entity
  parent: ClownPDA
  id: CluwnePDA
  name: cluwne PDA
  suffix: Unremoveable
  description: Cursed cluwne PDA.
  components:
  - type: Pda
    id: CluwneIDCard
    state: pda-cluwne
  - type: PdaBorderColor
    borderColor: "#1c8f4d"
  - type: Icon
    state: pda-cluwne
    penSlot:
      startingItem: CrayonGreen
      ejectSound: /Audio/Items/bikehorn.ogg
      priority: -1
      whitelist:
        tags:
        - Write
  - type: Unremoveable

- type: entity
  parent: BasePDA
  id: SeniorEngineerPDA
  name: senior engineer PDA
  description: Seems to have been taken apart and put back together several times.
  components:
  - type: Pda
    id: SeniorEngineerIDCard
    state: pda-seniorengineer
  - type: PdaBorderColor
    borderColor: "#949137"
    accentVColor: "#CD6900"
  - type: Icon
    state: pda-seniorengineer

- type: entity
  parent: BasePDA
  id: SeniorResearcherPDA
  name: senior researcher PDA
  description: Looks like it's been through years of chemical burns and explosions.
  components:
  - type: Pda
    id: SeniorResearcherIDCard
    state: pda-seniorresearcher
  - type: PdaBorderColor
    borderColor: "#d7d7d0"
    accentHColor: "#8900c9"
    accentVColor: "#8900c9"
  - type: Icon
    state: pda-seniorresearcher

- type: entity
  parent: BaseMedicalPDA
  id: SeniorPhysicianPDA
  name: senior physician PDA
  description: Smells faintly like iron and chemicals. Has a built-in health analyzer.
  components:
  - type: Pda
    id: SeniorPhysicianIDCard
    state: pda-seniorphysician
  - type: PdaBorderColor
    borderColor: "#d7d7d0"
    accentHColor: "#447987"
    accentVColor: "#B34200"
  - type: Icon
    state: pda-seniorphysician

- type: entity
  parent: [BaseSecurityPDA, BasePDA]
  id: SeniorOfficerPDA
  name: senior officer PDA
  description: Beaten, battered and broken, but just barely useable.
  components:
  - type: Pda
    id: SeniorOfficerIDCard
    state: pda-seniorofficer
  - type: PdaBorderColor
    borderColor: "#A32D26"
    accentVColor: "#DFDFDF"
  - type: Icon
    state: pda-seniorofficer

- type: entity
  parent: SyndiPDA
  id: PiratePDA
  name: pirate PDA
  description: Yargh!
  components:
  - type: Pda
    id: PirateIDCard
    state: pda-pirate
  - type: Icon
    state: pda-pirate

- type: entity
  parent: BaseMedicalPDA
  id: SyndiAgentPDA
  name: syndicate agent PDA
  description: For those days when healing normal syndicates aren't enough, try healing nuclear operatives instead!
  components:
  - type: Pda
    id: SyndicateIDCard
    state: pda-syndi-agent
  - type: PdaBorderColor
    borderColor: "#891417"
  - type: Icon
    state: pda-syndi-agent
  - type: CartridgeLoader
    uiKey: enum.PdaUiKey.Key
    preinstalled:
      - NotekeeperCartridge
    cartridgeSlot:
      priority: -1
      name: Cartridge
      ejectSound: /Audio/Machines/id_swipe.ogg
      insertSound: /Audio/Machines/id_insert.ogg
      whitelist:
        components:
          - Cartridge<|MERGE_RESOLUTION|>--- conflicted
+++ resolved
@@ -437,9 +437,7 @@
     state: pda-library
 
 - type: entity
-<<<<<<< HEAD
-  parent: [BaseSecurityPDA, BasePDA]
-=======
+  parent: BasePDA
   parent: LibrarianPDA
   id: VisitorLibrarianPDA
   suffix: Visitor
@@ -449,8 +447,7 @@
     state: pda-library
 
 - type: entity
-  parent: BasePDA
->>>>>>> 7472686a
+  parent: [BaseSecurityPDA, BasePDA]
   id: LawyerPDA
   name: lawyer PDA
   description: For lawyers to poach dubious clients.
