--- conflicted
+++ resolved
@@ -4,79 +4,6 @@
   id: Flare
   description: A flare that produces a very bright light for a short while. Point the flame away from yourself.
   components:
-<<<<<<< HEAD
-    - type: ExpendableLight
-      spentName: spent flare
-      spentDesc: It looks like this flare has burnt out. What a bummer.
-      glowDuration: 150
-      fadeOutDuration: 4
-      iconStateOn: flare_unlit
-      iconStateSpent: flare_spent
-      turnOnBehaviourID: turn_on
-      fadeOutBehaviourID: fade_out
-      litSound:
-        path: /Audio/Items/Flare/flare_on.ogg
-      loopedSound: /Audio/Items/Flare/flare_burn.ogg
-    - type: Sprite
-      sprite: Objects/Misc/flare.rsi
-      layers:
-        - state: flare_base
-        - state: flare_burn
-          color: "#FFFFFF"
-          visible: false
-          shader: unshaded
-        - state: flare_unlit
-          color: "#FF0000"
-    - type: Icon
-      sprite: Objects/Misc/flare.rsi
-      state: icon
-    - type: Item
-      sprite: Objects/Misc/flare.rsi
-      color: "#FF0000"
-      HeldPrefix: unlit
-    - type: Appearance
-      visuals:
-        - type: ExpendableLightVisualizer
-    - type: PointLight
-      enabled: false
-      color: "#FF8080"
-      radius: 1.0
-      energy: 9.0
-    - type: LightBehaviour
-      behaviours:
-        - !type:RandomizeBehaviour # immediately make it bright and flickery
-          id: turn_on
-          interpolate: Nearest
-          minDuration: 0.02
-          maxDuration: 0.06
-          startValue: 6.0
-          endValue: 9.0
-          property: Energy
-          isLooped: true
-        - !type:FadeBehaviour # have the radius start small and get larger as it starts to burn
-          id: turn_on
-          interpolate: Linear
-          maxDuration: 8.0
-          startValue: 1.0
-          endValue: 6.0
-          property: Radius
-        - !type:RandomizeBehaviour # weaker flicker as it fades out
-          id: fade_out
-          interpolate: Nearest
-          minDuration: 0.02
-          maxDuration: 0.06
-          startValue: 4.0
-          endValue: 8.0
-          property: Energy
-          isLooped: true
-        - !type:FadeBehaviour # fade out radius as it burns out
-          id: fade_out
-          interpolate: Linear
-          maxDuration: 4.0
-          startValue: 6.0
-          endValue: 1.0
-          property: Radius
-=======
   - type: Tag
     tags:
     - Flare
@@ -89,7 +16,8 @@
     iconStateSpent: flare_spent
     turnOnBehaviourID: turn_on
     fadeOutBehaviourID: fade_out
-    litSound: /Audio/Items/Flare/flare_on.ogg
+    litSound:
+      path: /Audio/Items/Flare/flare_on.ogg
     loopedSound: /Audio/Items/Flare/flare_burn.ogg
   - type: Sprite
     sprite: Objects/Misc/flare.rsi
@@ -149,5 +77,4 @@
         maxDuration: 4.0
         startValue: 6.0
         endValue: 1.0
-        property: Radius
->>>>>>> 9a57ccd7
+        property: Radius