--- conflicted
+++ resolved
@@ -111,32 +111,22 @@
   objectType: Item
 
 - type: construction
-<<<<<<< HEAD
-=======
-  name: plasma glass shard arrow
   id: ImprovisedArrowPlasma
   graph: ImprovisedArrowPlasma
   startNode: start
   targetNode: ImprovisedArrowPlasma
   category: construction-category-weapons
-  description: An arrow tipped with pieces of a plasma glass shard, for use with a bow.
-  icon: { sprite: Objects/Weapons/Guns/Bow/bow.rsi, state: wielded-arrow }
   objectType: Item
 
 - type: construction
-  name: uranium glass shard arrow
   id: ImprovisedArrowUranium
   graph: ImprovisedArrowUranium
   startNode: start
   targetNode: ImprovisedArrowUranium
   category: construction-category-weapons
-  description: An arrow tipped with pieces of a uranium glass shard, for use with a bow.
-  icon: { sprite: Objects/Weapons/Guns/Bow/bow.rsi, state: wielded-arrow }
   objectType: Item
 
 - type: construction
-  name: improvised bow
->>>>>>> b8d77336
   id: ImprovisedBow
   graph: ImprovisedBow
   startNode: start
