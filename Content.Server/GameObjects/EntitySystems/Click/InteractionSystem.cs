﻿using System;
using System.Collections.Generic;
using System.Linq;
using Content.Server.GameObjects.Components.Interactable;
using Content.Server.GameObjects.Components.Mobs;
using Content.Server.GameObjects.Components.Timing;
using Content.Server.Interfaces.GameObjects;
<<<<<<< HEAD
using Content.Shared.GameObjects.Components.Interactable;
=======
using Content.Server.Utility;
>>>>>>> 6a4d78cf
using Content.Shared.GameObjects.Components.Inventory;
using Content.Shared.Input;
using Content.Shared.Physics;
using JetBrains.Annotations;
using Robust.Server.GameObjects.EntitySystems;
using Robust.Server.Interfaces.Player;
using Robust.Shared.GameObjects;
using Robust.Shared.GameObjects.Components;
using Robust.Shared.GameObjects.Systems;
using Robust.Shared.Input;
using Robust.Shared.Interfaces.GameObjects;
using Robust.Shared.Interfaces.GameObjects.Components;
using Robust.Shared.Interfaces.Map;
using Robust.Shared.Interfaces.Physics;
using Robust.Shared.IoC;
using Robust.Shared.Localization;
using Robust.Shared.Log;
using Robust.Shared.Map;
using Robust.Shared.Maths;
using Robust.Shared.Players;

namespace Content.Server.GameObjects.EntitySystems
{
    /// <summary>
    /// This interface gives components behavior when being clicked on or "attacked" by a user with an object in their hand
    /// who is in range and has unobstructed reach of the target entity (allows inside blockers).
    /// </summary>
    public interface IAttackBy
    {
        /// <summary>
        /// Called when using one object on another when user is in range of the target entity.
        /// </summary>
        bool AttackBy(AttackByEventArgs eventArgs);
    }

    public class AttackByEventArgs : EventArgs, ITargetedAttackEventArgs
    {
        public IEntity User { get; set; }
        public GridCoordinates ClickLocation { get; set; }
        public IEntity AttackWith { get; set; }
        public IEntity Attacked { get; set; }
    }

    public interface ITargetedAttackEventArgs
    {
        /// <summary>
        /// Performer of the attack
        /// </summary>
        IEntity User { get; }
        /// <summary>
        /// Target of the attack
        /// </summary>
        IEntity Attacked { get; }

    }

    /// <summary>
    /// This interface gives components behavior when being clicked on or "attacked" by a user with an empty hand
    /// who is in range and has unobstructed reach of the target entity (allows inside blockers).
    /// </summary>
    public interface IAttackHand
    {
        /// <summary>
        /// Called when a player directly interacts with an empty hand when user is in range of the target entity.
        /// </summary>
        bool AttackHand(AttackHandEventArgs eventArgs);
    }

    public class AttackHandEventArgs : EventArgs, ITargetedAttackEventArgs
    {
        public IEntity User { get; set; }
        public IEntity Attacked { get; set; }
    }

    /// <summary>
    /// This interface gives components behavior when being clicked by objects outside the range of direct use
    /// </summary>
    public interface IRangedAttackBy
    {
        /// <summary>
        /// Called when we try to interact with an entity out of range
        /// </summary>
        /// <returns></returns>
        bool RangedAttackBy(RangedAttackByEventArgs eventArgs);
    }

    [PublicAPI]
    public class RangedAttackByEventArgs : EventArgs
    {
        public IEntity User { get; set; }
        public IEntity Weapon { get; set; }
        public GridCoordinates ClickLocation { get; set; }
    }

    /// <summary>
    /// This interface gives components a behavior when clicking on another object and no interaction occurs,
    /// at any range.
    /// </summary>
    public interface IAfterAttack
    {
        /// <summary>
        /// Called when we interact with nothing, or when we interact with an entity out of range that has no behavior
        /// </summary>
        void AfterAttack(AfterAttackEventArgs eventArgs);
    }

    public class AfterAttackEventArgs : EventArgs
    {
        public IEntity User { get; set; }
        public GridCoordinates ClickLocation { get; set; }
        public IEntity Attacked { get; set; }
    }

    /// <summary>
    /// This interface gives components behavior when using the entity in your hands
    /// </summary>
    public interface IUse
    {
        /// <summary>
        /// Called when we activate an object we are holding to use it
        /// </summary>
        /// <returns></returns>
        bool UseEntity(UseEntityEventArgs eventArgs);
    }

    public class UseEntityEventArgs : EventArgs
    {
        public IEntity User { get; set; }
    }

    /// <summary>
    ///     This interface gives components behavior when being activated in the world when the user
    ///     is in range and has unobstructed access to the target entity (allows inside blockers).
    /// </summary>
    public interface IActivate
    {
        /// <summary>
        ///     Called when this component is activated by another entity who is in range.
        /// </summary>
        void Activate(ActivateEventArgs eventArgs);
    }

    public class ActivateEventArgs : EventArgs, ITargetedAttackEventArgs
    {
        public IEntity User { get; set; }
        public IEntity Attacked { get; set; }
    }

    /// <summary>
    ///     This interface gives components behavior when thrown.
    /// </summary>
    public interface IThrown
    {
        void Thrown(ThrownEventArgs eventArgs);
    }

    public class ThrownEventArgs : EventArgs
    {
        public ThrownEventArgs(IEntity user)
        {
            User = user;
        }

        public IEntity User { get; }
    }

    /// <summary>
    ///     This interface gives components behavior when landing after being thrown.
    /// </summary>
    public interface ILand
    {
        void Land(LandEventArgs eventArgs);
    }

    public class LandEventArgs : EventArgs
    {
        public LandEventArgs(IEntity user, GridCoordinates landingLocation)
        {
            User = user;
            LandingLocation = landingLocation;
        }

        public IEntity User { get; }
        public GridCoordinates LandingLocation { get; }
    }

    /// <summary>
    ///     This interface gives components behavior when their owner is put in an inventory slot.
    /// </summary>
    public interface IEquipped
    {
        void Equipped(EquippedEventArgs eventArgs);
    }

    public class EquippedEventArgs : EventArgs
    {
        public EquippedEventArgs(IEntity user, EquipmentSlotDefines.Slots slot)
        {
            User = user;
            Slot = slot;
        }

        public IEntity User { get; }
        public EquipmentSlotDefines.Slots Slot { get; }
    }

    /// <summary>
    ///     This interface gives components behavior when their owner is removed from an inventory slot.
    /// </summary>
    public interface IUnequipped
    {
        void Unequipped(UnequippedEventArgs eventArgs);
    }

    public class UnequippedEventArgs : EventArgs
    {
        public UnequippedEventArgs(IEntity user, EquipmentSlotDefines.Slots slot)
        {
            User = user;
            Slot = slot;
        }

        public IEntity User { get; }
        public EquipmentSlotDefines.Slots Slot { get; }
    }

    /// <summary>
    ///     This interface gives components behavior when being used to "attack".
    /// </summary>
    public interface IAttack
    {
        void Attack(AttackEventArgs eventArgs);
    }

    public class AttackEventArgs : EventArgs
    {
        public AttackEventArgs(IEntity user, GridCoordinates clickLocation)
        {
            User = user;
            ClickLocation = clickLocation;
        }

        public IEntity User { get; }
        public GridCoordinates ClickLocation { get; }
    }

    /// <summary>
    ///     This interface gives components behavior when they're held on the selected hand.
    /// </summary>
    public interface IHandSelected
    {
        void HandSelected(HandSelectedEventArgs eventArgs);
    }

    public class HandSelectedEventArgs : EventArgs
    {
        public HandSelectedEventArgs(IEntity user)
        {
            User = user;
        }

        public IEntity User { get; }
    }

    /// <summary>
    ///     This interface gives components behavior when they're held on a deselected hand.
    /// </summary>
    public interface IHandDeselected
    {
        void HandDeselected(HandDeselectedEventArgs eventArgs);
    }

    public class HandDeselectedEventArgs : EventArgs
    {
        public HandDeselectedEventArgs(IEntity user)
        {
            User = user;
        }

        public IEntity User { get; }
    }

    /// <summary>
    ///     This interface gives components behavior when they're dropped by a mob.
    /// </summary>
    public interface IDropped
    {
        void Dropped(DroppedEventArgs eventArgs);
    }

    public class DroppedEventArgs : EventArgs
    {
        public DroppedEventArgs(IEntity user)
        {
            User = user;
        }

        public IEntity User { get; }
    }

    /// <summary>
    /// Governs interactions during clicking on entities
    /// </summary>
    [UsedImplicitly]
    public sealed class InteractionSystem : SharedInteractionSystem
    {
#pragma warning disable 649
        [Dependency] private readonly IMapManager _mapManager;
        [Dependency] private readonly IPhysicsManager _physicsManager;
        [Dependency] private readonly ILocalizationManager _localizationManager;
#pragma warning restore 649

        public const float InteractionRange = 2;
        public const float InteractionRangeSquared = InteractionRange * InteractionRange;

        public override void Initialize()
        {
            var inputSys = EntitySystemManager.GetEntitySystem<InputSystem>();
            inputSys.BindMap.BindFunction(EngineKeyFunctions.Use,
                new PointerInputCmdHandler(HandleUseItemInHand));
            inputSys.BindMap.BindFunction(ContentKeyFunctions.WideAttack,
                new PointerInputCmdHandler(HandleWideAttack));
            inputSys.BindMap.BindFunction(ContentKeyFunctions.ActivateItemInWorld,
                new PointerInputCmdHandler(HandleActivateItemInWorld));
        }



        private bool HandleActivateItemInWorld(ICommonSession session, GridCoordinates coords, EntityUid uid)
        {
            if (!EntityManager.TryGetEntity(uid, out var used))
                return false;

            var playerEnt = ((IPlayerSession) session).AttachedEntity;

            if (playerEnt == null || !playerEnt.IsValid())
            {
                return false;
            }

            if (!playerEnt.Transform.GridPosition.InRange(_mapManager, used.Transform.GridPosition, InteractionRange))
            {
                return false;
            }

            InteractionActivate(playerEnt, used);
            return true;
        }

        /// <summary>
        /// Activates the Activate behavior of an object
        /// Verifies that the user is capable of doing the use interaction first
        /// </summary>
        /// <param name="user"></param>
        /// <param name="used"></param>
        public void TryInteractionActivate(IEntity user, IEntity used)
        {
            if (user != null && used != null && ActionBlockerSystem.CanUse(user))
            {
                InteractionActivate(user, used);
            }
        }

        private void InteractionActivate(IEntity user, IEntity used)
        {
            var activateMsg = new ActivateInWorldMessage(user, used);
            RaiseLocalEvent(activateMsg);
            if (activateMsg.Handled)
            {
                return;
            }

            if (!used.TryGetComponent(out IActivate activateComp))
            {
                return;
            }

            // all activates should only fire when in range / unbostructed
            var activateEventArgs = new ActivateEventArgs {User = user, Attacked = used};
            if (InteractionChecks.InRangeUnobstructed(activateEventArgs))
            {
                activateComp.Activate(activateEventArgs);
            }
        }

        private bool HandleWideAttack(ICommonSession session, GridCoordinates coords, EntityUid uid)
        {
            // client sanitization
            if (!_mapManager.GridExists(coords.GridID))
            {
                Logger.InfoS("system.interaction", $"Invalid Coordinates: client={session}, coords={coords}");
                return true;
            }

            if (uid.IsClientSide())
            {
                Logger.WarningS("system.interaction",
                    $"Client sent attack with client-side entity. Session={session}, Uid={uid}");
                return true;
            }

            var userEntity = ((IPlayerSession) session).AttachedEntity;

            if (userEntity == null || !userEntity.IsValid())
            {
                return true;
            }

            if (userEntity.TryGetComponent(out CombatModeComponent combatMode) && combatMode.IsInCombatMode)
            {
                DoAttack(userEntity, coords);
            }

            return true;
        }

        private bool HandleUseItemInHand(ICommonSession session, GridCoordinates coords, EntityUid uid)
        {
            // client sanitization
            if (!_mapManager.GridExists(coords.GridID))
            {
                Logger.InfoS("system.interaction", $"Invalid Coordinates: client={session}, coords={coords}");
                return true;
            }

            if (uid.IsClientSide())
            {
                Logger.WarningS("system.interaction",
                    $"Client sent interaction with client-side entity. Session={session}, Uid={uid}");
                return true;
            }

            var userEntity = ((IPlayerSession) session).AttachedEntity;

            if (userEntity == null || !userEntity.IsValid())
            {
                return true;
            }

            UserInteraction(userEntity, coords, uid);

            return true;
        }

        private void UserInteraction(IEntity player, GridCoordinates coordinates, EntityUid clickedUid)
        {
            // Get entity clicked upon from UID if valid UID, if not assume no entity clicked upon and null
            if (!EntityManager.TryGetEntity(clickedUid, out var attacked))
            {
                attacked = null;
            }

            // Verify player has a transform component
            if (!player.TryGetComponent<ITransformComponent>(out var playerTransform))
            {
                return;
            }

            // Verify player is on the same map as the entity he clicked on
            if (_mapManager.GetGrid(coordinates.GridID).ParentMapId != playerTransform.MapID)
            {
                Logger.WarningS("system.interaction",
                    $"Player named {player.Name} clicked on a map he isn't located on");
                return;
            }

            // Verify player has a hand, and find what object he is currently holding in his active hand
            if (!player.TryGetComponent<IHandsComponent>(out var hands))
            {
                return;
            }

            var item = hands.GetActiveHand?.Owner;

            if(ActionBlockerSystem.CanChangeDirection(player))
                playerTransform.LocalRotation = new Angle(coordinates.ToMapPos(_mapManager) - playerTransform.MapPosition.Position);

            if (!ActionBlockerSystem.CanInteract(player))
            {
                return;
            }

            // TODO: Check if client should be able to see that object to click on it in the first place

            // Clicked on empty space behavior, try using ranged attack
            if (attacked == null)
            {
                if (item != null)
                {
                    // After attack: Check if we clicked on an empty location, if so the only interaction we can do is AfterAttack
                    InteractAfterAttack(player, item, coordinates);
                }

                return;
            }

            // Verify attacked object is on the map if we managed to click on it somehow
            if (!attacked.Transform.IsMapTransform)
            {
                Logger.WarningS("system.interaction",
                    $"Player named {player.Name} clicked on object {attacked.Name} that isn't currently on the map somehow");
                return;
            }

            // Check if ClickLocation is in object bounds here, if not lets log as warning and see why
            if (attacked.TryGetComponent(out ICollidableComponent collideComp))
            {
                if (!collideComp.WorldAABB.Contains(coordinates.ToMapPos(_mapManager)))
                {
                    Logger.WarningS("system.interaction",
                        $"Player {player.Name} clicked {attacked.Name} outside of its bounding box component somehow");
                    return;
                }
            }

            // RangedAttack/AfterAttack: Check distance between user and clicked item, if too large parse it in the ranged function
            // TODO: have range based upon the item being used? or base it upon some variables of the player himself?
            var distance = (playerTransform.WorldPosition - attacked.Transform.WorldPosition).LengthSquared;
            if (distance > InteractionRangeSquared)
            {
                if (item != null)
                {
                    RangedInteraction(player, item, attacked, coordinates);
                    return;
                }

                return; // Add some form of ranged AttackHand here if you need it someday, or perhaps just ways to modify the range of AttackHand
            }

            // We are close to the nearby object and the object isn't contained in our active hand
            // AttackBy/AfterAttack: We will either use the item on the nearby object
            if (item != null)
            {
                Interaction(player, item, attacked, coordinates);
            }
            // AttackHand/Activate: Since our hand is empty we will use AttackHand/Activate
            else
            {
                Interaction(player, attacked);
            }
        }

        /// <summary>
        ///     We didn't click on any entity, try doing an AfterAttack on the click location
        /// </summary>
        private void InteractAfterAttack(IEntity user, IEntity weapon, GridCoordinates clickLocation)
        {
            var message = new AfterAttackMessage(user, weapon, null, clickLocation);
            RaiseLocalEvent(message);
            if (message.Handled)
            {
                return;
            }

            var afterAttacks = weapon.GetAllComponents<IAfterAttack>().ToList();
            var afterAttackEventArgs = new AfterAttackEventArgs {User = user, ClickLocation = clickLocation};

            foreach (var afterAttack in afterAttacks)
            {
                afterAttack.AfterAttack(afterAttackEventArgs);
            }
        }

        /// <summary>
        /// Uses a weapon/object on an entity
        /// Finds components with the AttackBy interface and calls their function
        /// </summary>
        public void Interaction(IEntity user, IEntity weapon, IEntity attacked, GridCoordinates clickLocation)
        {
            var attackMsg = new AttackByMessage(user, weapon, attacked, clickLocation);
            RaiseLocalEvent(attackMsg);
            if (attackMsg.Handled)
            {
                return;
            }

            var attackBys = attacked.GetAllComponents<IAttackBy>().ToList();
            var attackByEventArgs = new AttackByEventArgs
            {
                User = user, ClickLocation = clickLocation, AttackWith = weapon, Attacked = attacked
            };

            // all AttackBys should only happen when in range / unobstructed, so no range check is needed
            if (InteractionChecks.InRangeUnobstructed(attackByEventArgs))
            {
<<<<<<< HEAD
                if (attackBy.AttackBy(attackByEventArgs))
                    // If an AttackBy returns a status completion we finish our attack
                    return;
=======
                foreach (var attackBy in attackBys)
                {
                    if (attackBy.AttackBy(attackByEventArgs))
                    {
                        // If an AttackBy returns a status completion we finish our attack
                        return;
                    }
                }
>>>>>>> 6a4d78cf
            }

            var afterAtkMsg = new AfterAttackMessage(user, weapon, attacked, clickLocation);
            RaiseLocalEvent(afterAtkMsg);
            if (afterAtkMsg.Handled)
            {
                return;
            }

            // If we aren't directly attacking the nearby object, lets see if our item has an after attack we can do
            var afterAttacks = weapon.GetAllComponents<IAfterAttack>().ToList();
            var afterAttackEventArgs = new AfterAttackEventArgs
            {
                User = user, ClickLocation = clickLocation, Attacked = attacked
            };

            foreach (var afterAttack in afterAttacks)
            {
                afterAttack.AfterAttack(afterAttackEventArgs);
            }
        }

        /// <summary>
        /// Uses an empty hand on an entity
        /// Finds components with the AttackHand interface and calls their function
        /// </summary>
        public void Interaction(IEntity user, IEntity attacked)
        {
            var message = new AttackHandMessage(user, attacked);
            RaiseLocalEvent(message);
            if (message.Handled)
            {
                return;
            }

            var attackHands = attacked.GetAllComponents<IAttackHand>().ToList();
            var attackHandEventArgs = new AttackHandEventArgs {User = user, Attacked = attacked};

            // all attackHands should only fire when in range / unbostructed
            if (InteractionChecks.InRangeUnobstructed(attackHandEventArgs))
            {
                foreach (var attackHand in attackHands)
                {
                    if (attackHand.AttackHand(attackHandEventArgs))
                    {
                        // If an AttackHand returns a status completion we finish our attack
                        return;
                    }
                }
            }

            // Else we run Activate.
            InteractionActivate(user, attacked);
        }

        /// <summary>
        /// Activates the Use behavior of an object
        /// Verifies that the user is capable of doing the use interaction first
        /// </summary>
        /// <param name="user"></param>
        /// <param name="used"></param>
        public void TryUseInteraction(IEntity user, IEntity used)
        {
            if (user != null && used != null && ActionBlockerSystem.CanUse(user))
            {
                UseInteraction(user, used);
            }
        }

        /// <summary>
        /// Activates/Uses an object in control/possession of a user
        /// If the item has the IUse interface on one of its components we use the object in our hand
        /// </summary>
        public void UseInteraction(IEntity user, IEntity used)
        {
            if (used.TryGetComponent<UseDelayComponent>(out var delayComponent))
            {
                if (delayComponent.ActiveDelay)
                    return;
                else
                    delayComponent.BeginDelay();
            }

            var useMsg = new UseInHandMessage(user, used);
            RaiseLocalEvent(useMsg);
            if (useMsg.Handled)
            {
                return;
            }

            var uses = used.GetAllComponents<IUse>().ToList();

            // Try to use item on any components which have the interface
            foreach (var use in uses)
            {
                if (use.UseEntity(new UseEntityEventArgs {User = user}))
                {
                    // If a Use returns a status completion we finish our attack
                    return;
                }
            }
        }

        /// <summary>
        /// Activates the Throw behavior of an object
        /// Verifies that the user is capable of doing the throw interaction first
        /// </summary>
        public bool TryThrowInteraction(IEntity user, IEntity item)
        {
            if (user == null || item == null || !ActionBlockerSystem.CanThrow(user)) return false;

            ThrownInteraction(user, item);
            return true;
        }

        /// <summary>
        ///     Calls Thrown on all components that implement the IThrown interface
        ///     on an entity that has been thrown.
        /// </summary>
        public void ThrownInteraction(IEntity user, IEntity thrown)
        {
            var throwMsg = new ThrownMessage(user, thrown);
            RaiseLocalEvent(throwMsg);
            if (throwMsg.Handled)
            {
                return;
            }

            var comps = thrown.GetAllComponents<IThrown>().ToList();

            // Call Thrown on all components that implement the interface
            foreach (var comp in comps)
            {
                comp.Thrown(new ThrownEventArgs(user));
            }
        }

        /// <summary>
        ///     Calls Land on all components that implement the ILand interface
        ///     on an entity that has landed after being thrown.
        /// </summary>
        public void LandInteraction(IEntity user, IEntity landing, GridCoordinates landLocation)
        {
            var landMsg = new LandMessage(user, landing, landLocation);
            RaiseLocalEvent(landMsg);
            if (landMsg.Handled)
            {
                return;
            }

            var comps = landing.GetAllComponents<ILand>().ToList();

            // Call Land on all components that implement the interface
            foreach (var comp in comps)
            {
                comp.Land(new LandEventArgs(user, landLocation));
            }
        }

        /// <summary>
        ///     Calls Equipped on all components that implement the IEquipped interface
        ///     on an entity that has been equipped.
        /// </summary>
        public void EquippedInteraction(IEntity user, IEntity equipped, EquipmentSlotDefines.Slots slot)
        {
            var equipMsg = new EquippedMessage(user, equipped, slot);
            RaiseLocalEvent(equipMsg);
            if (equipMsg.Handled)
            {
                return;
            }

            var comps = equipped.GetAllComponents<IEquipped>().ToList();

            // Call Thrown on all components that implement the interface
            foreach (var comp in comps)
            {
                comp.Equipped(new EquippedEventArgs(user, slot));
            }
        }

        /// <summary>
        ///     Calls Unequipped on all components that implement the IUnequipped interface
        ///     on an entity that has been equipped.
        /// </summary>
        public void UnequippedInteraction(IEntity user, IEntity equipped, EquipmentSlotDefines.Slots slot)
        {
            var unequipMsg = new UnequippedMessage(user, equipped, slot);
            RaiseLocalEvent(unequipMsg);
            if (unequipMsg.Handled)
            {
                return;
            }

            var comps = equipped.GetAllComponents<IUnequipped>().ToList();

            // Call Thrown on all components that implement the interface
            foreach (var comp in comps)
            {
                comp.Unequipped(new UnequippedEventArgs(user, slot));
            }
        }

        /// <summary>
        /// Activates the Dropped behavior of an object
        /// Verifies that the user is capable of doing the drop interaction first
        /// </summary>
        public bool TryDroppedInteraction(IEntity user, IEntity item)
        {
            if (user == null || item == null || !ActionBlockerSystem.CanDrop(user)) return false;

            DroppedInteraction(user, item);
            return true;
        }

        /// <summary>
        ///     Calls Dropped on all components that implement the IDropped interface
        ///     on an entity that has been dropped.
        /// </summary>
        public void DroppedInteraction(IEntity user, IEntity item)
        {
            var dropMsg = new DroppedMessage(user, item);
            RaiseLocalEvent(dropMsg);
            if (dropMsg.Handled)
            {
                return;
            }

            var comps = item.GetAllComponents<IDropped>().ToList();

            // Call Land on all components that implement the interface
            foreach (var comp in comps)
            {
                comp.Dropped(new DroppedEventArgs(user));
            }
        }

        /// <summary>
        ///     Calls HandSelected on all components that implement the IHandSelected interface
        ///     on an item entity on a hand that has just been selected.
        /// </summary>
        public void HandSelectedInteraction(IEntity user, IEntity item)
        {
            var handSelectedMsg = new HandSelectedMessage(user, item);
            RaiseLocalEvent(handSelectedMsg);
            if (handSelectedMsg.Handled)
            {
                return;
            }

            var comps = item.GetAllComponents<IHandSelected>().ToList();

            // Call Land on all components that implement the interface
            foreach (var comp in comps)
            {
                comp.HandSelected(new HandSelectedEventArgs(user));
            }
        }

        /// <summary>
        ///     Calls HandDeselected on all components that implement the IHandDeselected interface
        ///     on an item entity on a hand that has just been deselected.
        /// </summary>
        public void HandDeselectedInteraction(IEntity user, IEntity item)
        {
            var handDeselectedMsg = new HandDeselectedMessage(user, item);
            RaiseLocalEvent(handDeselectedMsg);
            if (handDeselectedMsg.Handled)
            {
                return;
            }

            var comps = item.GetAllComponents<IHandDeselected>().ToList();

            // Call Land on all components that implement the interface
            foreach (var comp in comps)
            {
                comp.HandDeselected(new HandDeselectedEventArgs(user));
            }
        }


        /// <summary>
        /// Will have two behaviors, either "uses" the weapon at range on the entity if it is capable of accepting that action
        /// Or it will use the weapon itself on the position clicked, regardless of what was there
        /// </summary>
        public void RangedInteraction(IEntity user, IEntity weapon, IEntity attacked, GridCoordinates clickLocation)
        {
            var rangedMsg = new RangedAttackMessage(user, weapon, attacked, clickLocation);
            RaiseLocalEvent(rangedMsg);
            if (rangedMsg.Handled)
                return;

            var rangedAttackBys = attacked.GetAllComponents<IRangedAttackBy>().ToList();
            var rangedAttackByEventArgs = new RangedAttackByEventArgs
            {
                User = user, Weapon = weapon, ClickLocation = clickLocation
            };

            // See if we have a ranged attack interaction
            foreach (var t in rangedAttackBys)
            {
                if (t.RangedAttackBy(rangedAttackByEventArgs))
                {
                    // If an AttackBy returns a status completion we finish our attack
                    return;
                }
            }

            var afterAtkMsg = new AfterAttackMessage(user, weapon, attacked, clickLocation);
            RaiseLocalEvent(afterAtkMsg);
            if (afterAtkMsg.Handled)
                return;

            var afterAttacks = weapon.GetAllComponents<IAfterAttack>().ToList();
            var afterAttackEventArgs = new AfterAttackEventArgs
            {
                User = user, ClickLocation = clickLocation, Attacked = attacked
            };

            //See if we have a ranged attack interaction
            foreach (var afterAttack in afterAttacks)
            {
                afterAttack.AfterAttack(afterAttackEventArgs);
            }
        }

        private void DoAttack(IEntity player, GridCoordinates coordinates)
        {
            // Verify player is on the same map as the entity he clicked on
            if (_mapManager.GetGrid(coordinates.GridID).ParentMapId != player.Transform.MapID)
            {
                Logger.WarningS("system.interaction",
                    $"Player named {player.Name} clicked on a map he isn't located on");
                return;
            }

            // Verify player has a hand, and find what object he is currently holding in his active hand
            if (!player.TryGetComponent<IHandsComponent>(out var hands))
            {
                return;
            }

            var item = hands.GetActiveHand?.Owner;

            // TODO: If item is null we need some kinda unarmed combat.
            if (!ActionBlockerSystem.CanAttack(player) || item == null)
            {
                return;
            }

            var eventArgs = new AttackEventArgs(player, coordinates);
            foreach (var attackComponent in item.GetAllComponents<IAttack>())
            {
                attackComponent.Attack(eventArgs);
            }
        }
    }

    /// <summary>
    ///     Raised when being clicked on or "attacked" by a user with an object in their hand
    /// </summary>
    [PublicAPI]
    public class AttackByMessage : EntitySystemMessage
    {
        /// <summary>
        ///     If this message has already been "handled" by a previous system.
        /// </summary>
        public bool Handled { get; set; }

        /// <summary>
        ///     Entity that triggered the attack.
        /// </summary>
        public IEntity User { get; }

        /// <summary>
        ///     Entity that the User attacked with.
        /// </summary>
        public IEntity ItemInHand { get; }

        /// <summary>
        ///     Entity that was attacked.
        /// </summary>
        public IEntity Attacked { get; }

        /// <summary>
        ///     The original location that was clicked by the user.
        /// </summary>
        public GridCoordinates ClickLocation { get; }

        public AttackByMessage(IEntity user, IEntity itemInHand, IEntity attacked, GridCoordinates clickLocation)
        {
            User = user;
            ItemInHand = itemInHand;
            Attacked = attacked;
            ClickLocation = clickLocation;
        }
    }

    /// <summary>
    ///      Raised when being clicked on or "attacked" by a user with an empty hand.
    /// </summary>
    [PublicAPI]
    public class AttackHandMessage : EntitySystemMessage
    {
        /// <summary>
        ///     If this message has already been "handled" by a previous system.
        /// </summary>
        public bool Handled { get; set; }

        /// <summary>
        ///     Entity that triggered the attack.
        /// </summary>
        public IEntity User { get; }

        /// <summary>
        ///     Entity that was attacked.
        /// </summary>
        public IEntity Attacked { get; }

        public AttackHandMessage(IEntity user, IEntity attacked)
        {
            User = user;
            Attacked = attacked;
        }
    }

    /// <summary>
    ///     Raised when being clicked by objects outside the range of direct use.
    /// </summary>
    [PublicAPI]
    public class RangedAttackMessage : EntitySystemMessage
    {
        /// <summary>
        ///     If this message has already been "handled" by a previous system.
        /// </summary>
        public bool Handled { get; set; }

        /// <summary>
        ///     Entity that triggered the attack.
        /// </summary>
        public IEntity User { get; }

        /// <summary>
        ///     Entity that the User attacked with.
        /// </summary>
        public IEntity ItemInHand { get; set; }

        /// <summary>
        ///     Entity that was attacked.
        /// </summary>
        public IEntity Attacked { get; }

        /// <summary>
        ///     Location that the user clicked outside of their interaction range.
        /// </summary>
        public GridCoordinates ClickLocation { get; }

        public RangedAttackMessage(IEntity user, IEntity itemInHand, IEntity attacked, GridCoordinates clickLocation)
        {
            User = user;
            ItemInHand = itemInHand;
            ClickLocation = clickLocation;
            Attacked = attacked;
        }
    }

    /// <summary>
    ///     Raised when clicking on another object and no attack event was handled.
    /// </summary>
    [PublicAPI]
    public class AfterAttackMessage : EntitySystemMessage
    {
        /// <summary>
        ///     If this message has already been "handled" by a previous system.
        /// </summary>
        public bool Handled { get; set; }

        /// <summary>
        ///     Entity that triggered the attack.
        /// </summary>
        public IEntity User { get; }

        /// <summary>
        ///     Entity that the User attacked with.
        /// </summary>
        public IEntity ItemInHand { get; set; }

        /// <summary>
        ///     Entity that was attacked. This can be null if the attack did not click on an entity.
        /// </summary>
        public IEntity Attacked { get; }

        /// <summary>
        ///     Location that the user clicked outside of their interaction range.
        /// </summary>
        public GridCoordinates ClickLocation { get; }

        public AfterAttackMessage(IEntity user, IEntity itemInHand, IEntity attacked, GridCoordinates clickLocation)
        {
            User = user;
            Attacked = attacked;
            ClickLocation = clickLocation;
            ItemInHand = itemInHand;
        }
    }

    /// <summary>
    ///     Raised when using the entity in your hands.
    /// </summary>
    [PublicAPI]
    public class UseInHandMessage : EntitySystemMessage
    {
        /// <summary>
        ///     If this message has already been "handled" by a previous system.
        /// </summary>
        public bool Handled { get; set; }

        /// <summary>
        ///     Entity holding the item in their hand.
        /// </summary>
        public IEntity User { get; }

        /// <summary>
        ///     Item that was used.
        /// </summary>
        public IEntity Used { get; }

        public UseInHandMessage(IEntity user, IEntity used)
        {
            User = user;
            Used = used;
        }
    }

    /// <summary>
    ///     Raised when throwing the entity in your hands.
    /// </summary>
    [PublicAPI]
    public class ThrownMessage : EntitySystemMessage
    {
        /// <summary>
        ///     If this message has already been "handled" by a previous system.
        /// </summary>
        public bool Handled { get; set; }

        /// <summary>
        ///     Entity that threw the item.
        /// </summary>
        public IEntity User { get; }

        /// <summary>
        ///     Item that was thrown.
        /// </summary>
        public IEntity Thrown { get; }

        public ThrownMessage(IEntity user, IEntity thrown)
        {
            User = user;
            Thrown = thrown;
        }
    }

    /// <summary>
    ///     Raised when an entity that was thrown lands.
    /// </summary>
    [PublicAPI]
    public class LandMessage : EntitySystemMessage
    {
        /// <summary>
        ///     If this message has already been "handled" by a previous system.
        /// </summary>
        public bool Handled { get; set; }

        /// <summary>
        ///     Entity that threw the item.
        /// </summary>
        public IEntity User { get; }

        /// <summary>
        ///     Item that was thrown.
        /// </summary>
        public IEntity Thrown { get; }

        /// <summary>
        ///     Location where the item landed.
        /// </summary>
        public GridCoordinates LandLocation { get; }

        public LandMessage(IEntity user, IEntity thrown, GridCoordinates landLocation)
        {
            User = user;
            Thrown = thrown;
            LandLocation = landLocation;
        }
    }

    /// <summary>
    ///     Raised when equipping the entity in an inventory slot.
    /// </summary>
    [PublicAPI]
    public class EquippedMessage : EntitySystemMessage
    {
        /// <summary>
        ///     If this message has already been "handled" by a previous system.
        /// </summary>
        public bool Handled { get; set; }

        /// <summary>
        ///     Entity that equipped the item.
        /// </summary>
        public IEntity User { get; }

        /// <summary>
        ///     Item that was equipped.
        /// </summary>
        public IEntity Equipped { get; }

        /// <summary>
        ///     Slot where the item was placed.
        /// </summary>
        public EquipmentSlotDefines.Slots Slot { get; }

        public EquippedMessage(IEntity user, IEntity equipped, EquipmentSlotDefines.Slots slot)
        {
            User = user;
            Equipped = equipped;
            Slot = slot;
        }
    }

    /// <summary>
    ///     Raised when removing the entity from an inventory slot.
    /// </summary>
    [PublicAPI]
    public class UnequippedMessage : EntitySystemMessage
    {
        /// <summary>
        ///     If this message has already been "handled" by a previous system.
        /// </summary>
        public bool Handled { get; set; }

        /// <summary>
        ///     Entity that equipped the item.
        /// </summary>
        public IEntity User { get; }

        /// <summary>
        ///     Item that was equipped.
        /// </summary>
        public IEntity Equipped { get; }

        /// <summary>
        ///     Slot where the item was removed from.
        /// </summary>
        public EquipmentSlotDefines.Slots Slot { get; }

        public UnequippedMessage(IEntity user, IEntity equipped, EquipmentSlotDefines.Slots slot)
        {
            User = user;
            Equipped = equipped;
            Slot = slot;
        }
    }

    /// <summary>
    ///     Raised when an entity that was thrown lands.
    /// </summary>
    [PublicAPI]
    public class DroppedMessage : EntitySystemMessage
    {
        /// <summary>
        ///     If this message has already been "handled" by a previous system.
        /// </summary>
        public bool Handled { get; set; }

        /// <summary>
        ///     Entity that dropped the item.
        /// </summary>
        public IEntity User { get; }

        /// <summary>
        ///     Item that was dropped.
        /// </summary>
        public IEntity Dropped { get; }

        public DroppedMessage(IEntity user, IEntity dropped)
        {
            User = user;
            Dropped = dropped;
        }
    }

    /// <summary>
    ///     Raised when an entity item in a hand is selected.
    /// </summary>
    [PublicAPI]
    public class HandSelectedMessage : EntitySystemMessage
    {
        /// <summary>
        ///     If this message has already been "handled" by a previous system.
        /// </summary>
        public bool Handled { get; set; }

        /// <summary>
        ///     Entity that owns the selected hand.
        /// </summary>
        public IEntity User { get; }

        /// <summary>
        ///     The item in question.
        /// </summary>
        public IEntity Item { get; }

        public HandSelectedMessage(IEntity user, IEntity item)
        {
            User = user;
            Item = item;
        }
    }

    /// <summary>
    ///     Raised when an entity item in a hand is deselected.
    /// </summary>
    [PublicAPI]
    public class HandDeselectedMessage : EntitySystemMessage
    {
        /// <summary>
        ///     If this message has already been "handled" by a previous system.
        /// </summary>
        public bool Handled { get; set; }

        /// <summary>
        ///     Entity that owns the deselected hand.
        /// </summary>
        public IEntity User { get; }

        /// <summary>
        ///     The item in question.
        /// </summary>
        public IEntity Item { get; }

        public HandDeselectedMessage(IEntity user, IEntity item)
        {
            User = user;
            Item = item;
        }
    }

    /// <summary>
    ///     Raised when an entity is activated in the world.
    /// </summary>
    [PublicAPI]
    public class ActivateInWorldMessage : EntitySystemMessage
    {
        /// <summary>
        ///     If this message has already been "handled" by a previous system.
        /// </summary>
        public bool Handled { get; set; }

        /// <summary>
        ///     Entity that activated the world entity.
        /// </summary>
        public IEntity User { get; }

        /// <summary>
        ///     Entity that was activated in the world.
        /// </summary>
        public IEntity Activated { get; }

        public ActivateInWorldMessage(IEntity user, IEntity activated)
        {
            User = user;
            Activated = activated;
        }
    }
}<|MERGE_RESOLUTION|>--- conflicted
+++ resolved
@@ -1,15 +1,11 @@
 ﻿using System;
-using System.Collections.Generic;
 using System.Linq;
 using Content.Server.GameObjects.Components.Interactable;
 using Content.Server.GameObjects.Components.Mobs;
 using Content.Server.GameObjects.Components.Timing;
 using Content.Server.Interfaces.GameObjects;
-<<<<<<< HEAD
 using Content.Shared.GameObjects.Components.Interactable;
-=======
 using Content.Server.Utility;
->>>>>>> 6a4d78cf
 using Content.Shared.GameObjects.Components.Inventory;
 using Content.Shared.Input;
 using Content.Shared.Physics;
@@ -595,11 +591,6 @@
             // all AttackBys should only happen when in range / unobstructed, so no range check is needed
             if (InteractionChecks.InRangeUnobstructed(attackByEventArgs))
             {
-<<<<<<< HEAD
-                if (attackBy.AttackBy(attackByEventArgs))
-                    // If an AttackBy returns a status completion we finish our attack
-                    return;
-=======
                 foreach (var attackBy in attackBys)
                 {
                     if (attackBy.AttackBy(attackByEventArgs))
@@ -608,7 +599,6 @@
                         return;
                     }
                 }
->>>>>>> 6a4d78cf
             }
 
             var afterAtkMsg = new AfterAttackMessage(user, weapon, attacked, clickLocation);
