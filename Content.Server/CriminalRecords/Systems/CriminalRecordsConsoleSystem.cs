using Content.Server.Popups;
using Content.Server.Radio.EntitySystems;
using Content.Server.Station.Systems;
using Content.Server.StationRecords;
using Content.Server.StationRecords.Systems;
using Content.Shared.Access.Systems;
using Content.Shared.CriminalRecords;
using Content.Shared.CriminalRecords.Components;
using Content.Shared.CriminalRecords.Systems;
using Content.Shared.Security;
using Content.Shared.StationRecords;
using Robust.Server.GameObjects;
using System.Diagnostics.CodeAnalysis;
using Content.Shared.IdentityManagement;
using Content.Shared.Security.Components;

namespace Content.Server.CriminalRecords.Systems;

/// <summary>
/// Handles all UI for criminal records console
/// </summary>
public sealed class CriminalRecordsConsoleSystem : SharedCriminalRecordsConsoleSystem
{
    [Dependency] private readonly AccessReaderSystem _access = default!;
    [Dependency] private readonly CriminalRecordsSystem _criminalRecords = default!;
    [Dependency] private readonly PopupSystem _popup = default!;
    [Dependency] private readonly RadioSystem _radio = default!;
    [Dependency] private readonly StationRecordsSystem _records = default!;
    [Dependency] private readonly StationSystem _station = default!;
    [Dependency] private readonly UserInterfaceSystem _ui = default!;

    public override void Initialize()
    {
        SubscribeLocalEvent<CriminalRecordsConsoleComponent, RecordModifiedEvent>(UpdateUserInterface);
        SubscribeLocalEvent<CriminalRecordsConsoleComponent, AfterGeneralRecordCreatedEvent>(UpdateUserInterface);

        Subs.BuiEvents<CriminalRecordsConsoleComponent>(CriminalRecordsConsoleKey.Key, subs =>
        {
            subs.Event<BoundUIOpenedEvent>(UpdateUserInterface);
            subs.Event<SelectStationRecord>(OnKeySelected);
            subs.Event<SetStationRecordFilter>(OnFiltersChanged);
            subs.Event<CriminalRecordChangeStatus>(OnChangeStatus);
            subs.Event<CriminalRecordAddHistory>(OnAddHistory);
            subs.Event<CriminalRecordDeleteHistory>(OnDeleteHistory);
        });
    }

    private void UpdateUserInterface<T>(Entity<CriminalRecordsConsoleComponent> ent, ref T args)
    {
        // TODO: this is probably wasteful, maybe better to send a message to modify the exact state?
        UpdateUserInterface(ent);
    }

    private void OnKeySelected(Entity<CriminalRecordsConsoleComponent> ent, ref SelectStationRecord msg)
    {
        // no concern of sus client since record retrieval will fail if invalid id is given
        ent.Comp.ActiveKey = msg.SelectedKey;
        UpdateUserInterface(ent);
    }

    private void OnFiltersChanged(Entity<CriminalRecordsConsoleComponent> ent, ref SetStationRecordFilter msg)
    {
        if (ent.Comp.Filter == null ||
            ent.Comp.Filter.Type != msg.Type || ent.Comp.Filter.Value != msg.Value)
        {
            ent.Comp.Filter = new StationRecordsFilter(msg.Type, msg.Value);
            UpdateUserInterface(ent);
        }
    }

    private void OnChangeStatus(Entity<CriminalRecordsConsoleComponent> ent, ref CriminalRecordChangeStatus msg)
    {
        // prevent malf client violating wanted/reason nullability
        if (msg.Status == SecurityStatus.Wanted != (msg.Reason != null) &&
            msg.Status == SecurityStatus.Suspected != (msg.Reason != null))
            return;

        if (!CheckSelected(ent, msg.Actor, out var mob, out var key))
            return;

        if (!_records.TryGetRecord<CriminalRecord>(key.Value, out var record) || record.Status == msg.Status)
            return;

        // validate the reason
        string? reason = null;
        if (msg.Reason != null)
        {
            reason = msg.Reason.Trim();
            if (reason.Length < 1 || reason.Length > ent.Comp.MaxStringLength)
                return;
        }

        var oldStatus = record.Status;

        var name = _records.RecordName(key.Value);
        var officer = Loc.GetString("criminal-records-console-unknown-officer");
        if (_idCard.TryFindIdCard(mob.Value, out var id) && id.Comp.FullName is { } fullName)
            officer = fullName;

        // when arresting someone add it to history automatically
        // fallback exists if the player was not set to wanted beforehand
        if (msg.Status == SecurityStatus.Detained)
        {
            var oldReason = record.Reason ?? Loc.GetString("criminal-records-console-unspecified-reason");
            var history = Loc.GetString("criminal-records-console-auto-history", ("reason", oldReason));
            _criminalRecords.TryAddHistory(key.Value, history, officer);
        }

        // will probably never fail given the checks above
<<<<<<< HEAD
        _criminalRecords.TryChangeStatus(key.Value, msg.Status, msg.Reason, officer);
=======
        _criminalRecords.TryChangeStatus(key.Value, msg.Status, msg.Reason);

        var name = _records.RecordName(key.Value);
        var officer = Loc.GetString("criminal-records-console-unknown-officer");

        var tryGetIdentityShortInfoEvent = new TryGetIdentityShortInfoEvent(null, mob.Value);
        RaiseLocalEvent(tryGetIdentityShortInfoEvent);
        if (tryGetIdentityShortInfoEvent.Title != null)
        {
            officer = tryGetIdentityShortInfoEvent.Title;
        }
>>>>>>> 6502b4e8

        (string, object)[] args;
        if (reason != null)
            args = new (string, object)[] { ("name", name), ("officer", officer), ("reason", reason) };
        else
            args = new (string, object)[] { ("name", name), ("officer", officer) };

        // figure out which radio message to send depending on transition
        var statusString = (oldStatus, msg.Status) switch
        {
            // person has been detained
            (_, SecurityStatus.Detained) => "detained",
            // person did something sus
            (_, SecurityStatus.Suspected) => "suspected",
            // released on parole
            (_, SecurityStatus.Paroled) => "paroled",
            // prisoner did their time
            (_, SecurityStatus.Discharged) => "released",
            // going from any other state to wanted, AOS or prisonbreak / lazy secoff never set them to released and they reoffended
            (_, SecurityStatus.Wanted) => "wanted",
            // person is no longer sus
            (SecurityStatus.Suspected, SecurityStatus.None) => "not-suspected",
            // going from wanted to none, must have been a mistake
            (SecurityStatus.Wanted, SecurityStatus.None) => "not-wanted",
            // criminal status removed
            (SecurityStatus.Detained, SecurityStatus.None) => "released",
            // criminal is no longer on parole
            (SecurityStatus.Paroled, SecurityStatus.None) => "not-parole",
            // this is impossible
            _ => "not-wanted"
        };
        _radio.SendRadioMessage(ent, Loc.GetString($"criminal-records-console-{statusString}", args),
            ent.Comp.SecurityChannel, ent);

        UpdateUserInterface(ent);
    }

    private void OnAddHistory(Entity<CriminalRecordsConsoleComponent> ent, ref CriminalRecordAddHistory msg)
    {
        if (!CheckSelected(ent, msg.Actor, out var mob, out var key))
            return;

        var line = msg.Line.Trim();
        if (line.Length < 1 || line.Length > ent.Comp.MaxStringLength)
            return;

        var officer = Loc.GetString("criminal-records-console-unknown-officer");
        if (_idCard.TryFindIdCard(mob.Value, out var id) && id.Comp.FullName is { } fullName)
            officer = fullName;

        if (!_criminalRecords.TryAddHistory(key.Value, line, officer))
            return;

        // no radio message since its not crucial to officers patrolling

        UpdateUserInterface(ent);
    }

    private void OnDeleteHistory(Entity<CriminalRecordsConsoleComponent> ent, ref CriminalRecordDeleteHistory msg)
    {
        if (!CheckSelected(ent, msg.Actor, out _, out var key))
            return;

        if (!_criminalRecords.TryDeleteHistory(key.Value, msg.Index))
            return;

        // a bit sus but not crucial to officers patrolling

        UpdateUserInterface(ent);
    }

    private void UpdateUserInterface(Entity<CriminalRecordsConsoleComponent> ent)
    {
        var (uid, console) = ent;
        var owningStation = _station.GetOwningStation(uid);

        if (!TryComp<StationRecordsComponent>(owningStation, out var stationRecords))
        {
            _ui.SetUiState(uid, CriminalRecordsConsoleKey.Key, new CriminalRecordsConsoleState());
            return;
        }

        var listing = _records.BuildListing((owningStation.Value, stationRecords), console.Filter);

        var state = new CriminalRecordsConsoleState(listing, console.Filter);
        if (console.ActiveKey is { } id)
        {
            // get records to display when a crewmember is selected
            var key = new StationRecordKey(id, owningStation.Value);
            _records.TryGetRecord(key, out state.StationRecord, stationRecords);
            _records.TryGetRecord(key, out state.CriminalRecord, stationRecords);
            state.SelectedKey = id;
        }

        _ui.SetUiState(uid, CriminalRecordsConsoleKey.Key, state);
    }

    /// <summary>
    /// Boilerplate that most actions use, if they require that a record be selected.
    /// Obviously shouldn't be used for selecting records.
    /// </summary>
    private bool CheckSelected(Entity<CriminalRecordsConsoleComponent> ent, EntityUid user,
        [NotNullWhen(true)] out EntityUid? mob, [NotNullWhen(true)] out StationRecordKey? key)
    {
        key = null;
        mob = null;

        if (!_access.IsAllowed(user, ent))
        {
            _popup.PopupEntity(Loc.GetString("criminal-records-permission-denied"), ent, user);
            return false;
        }

        if (ent.Comp.ActiveKey is not { } id)
            return false;

        // checking the console's station since the user might be off-grid using on-grid console
        if (_station.GetOwningStation(ent) is not { } station)
            return false;

        key = new StationRecordKey(id, station);
        mob = user;
        return true;
    }

    /// <summary>
    /// Checks if the new identity's name has a criminal record attached to it, and gives the entity the icon that
    /// belongs to the status if it does.
    /// </summary>
    public void CheckNewIdentity(EntityUid uid)
    {
        var name = Identity.Name(uid, EntityManager);
        var xform = Transform(uid);

        // TODO use the entity's station? Not the station of the map that it happens to currently be on?
        var station = _station.GetStationInMap(xform.MapID);

        if (station != null && _records.GetRecordByName(station.Value, name) is { } id)
        {
            if (_records.TryGetRecord<CriminalRecord>(new StationRecordKey(id, station.Value),
                    out var record))
            {
                if (record.Status != SecurityStatus.None)
                {
                    _criminalRecords.SetCriminalIcon(name, record.Status, uid);
                    return;
                }
            }
        }
        RemComp<CriminalRecordComponent>(uid);
    }
}<|MERGE_RESOLUTION|>--- conflicted
+++ resolved
@@ -106,12 +106,6 @@
             _criminalRecords.TryAddHistory(key.Value, history, officer);
         }
 
-        // will probably never fail given the checks above
-<<<<<<< HEAD
-        _criminalRecords.TryChangeStatus(key.Value, msg.Status, msg.Reason, officer);
-=======
-        _criminalRecords.TryChangeStatus(key.Value, msg.Status, msg.Reason);
-
         var name = _records.RecordName(key.Value);
         var officer = Loc.GetString("criminal-records-console-unknown-officer");
 
@@ -121,7 +115,9 @@
         {
             officer = tryGetIdentityShortInfoEvent.Title;
         }
->>>>>>> 6502b4e8
+        
+        // will probably never fail given the checks above
+        _criminalRecords.TryChangeStatus(key.Value, msg.Status, msg.Reason, officer);
 
         (string, object)[] args;
         if (reason != null)
